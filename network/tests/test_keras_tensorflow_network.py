from __future__ import absolute_import
from .conf import MODELS_DIRECTORY
from unittest import TestCase
import os

import os

import numpy as np
import keras
from keras.datasets import mnist

## The following lines allow the test to be run from within the test
## directory (and provide the MODELS_DIRECTORY):
# if __package__: from . import MODELS_DIRECTORY
# else: from __init__ import MODELS_DIRECTORY

<<<<<<< HEAD


from network.keras_tensorflow import Network as  KerasTensorFlowNetwork
=======
from network.keras_tensorflow import Network as KerasTensorFlowNetwork
>>>>>>> b97d3a83
from network.layers import keras_tensorflow_layers
from network.exceptions import ParsingError

class TestKerasTensorFlowNetwork(TestCase):

    @classmethod
    def setUpClass(cls):
<<<<<<< HEAD
        cls.loaded_network = KerasTensorFlowNetwork(model_file=os.path.join(MODELS_DIRECTORY, 'example_keras_mnist_model.h5'))
=======
        model_file = os.path.join(MODELS_DIRECTORY, 'example_keras_mnist_model.h5')
        cls.loaded_network = KerasTensorFlowNetwork(model_file=model_file)
>>>>>>> b97d3a83
        cls.data = mnist.load_data()[1][0]

    @classmethod
    def tearDownClass(cls):
        keras.backend.clear_session()

    def test_get_net_input(self):
        input_image = self.data[0:1, :, :, np.newaxis]
        net_input = self.loaded_network.get_net_input('dense_2', input_image)
        net_input_op = self.loaded_network._sess.graph.get_operation_by_name('dense_2/BiasAdd')
        input_tensor = self.loaded_network._sess.graph.get_operations()[0].values()
        net_input_tf = self.loaded_network._sess.run(fetches=net_input_op.outputs[0], feed_dict={input_tensor: input_image})
        self.assertTrue(
            np.allclose(
                net_input_tf,
                net_input
            )
        )

    def test_get_activations(self):
        input_image = self.data[0:1, :, :, np.newaxis]
        activations = self.loaded_network.get_activations('dense_2', input_image)
        prediction = self.loaded_network._model.predict(input_image)
        # Increase absolute tolerance a little to make in work.
        self.assertTrue(
            np.allclose(prediction, activations, atol=1e-6)
        )




    # Test layer properties from layer dict.

    def test_layer_dict(self):
        # Check the names.
        self.assertEqual(list(self.loaded_network.layer_dict.keys()),
                         ['conv2d_1',
                          'max_pooling2d_1',
                          'conv2d_2',
                          'dropout_1',
                          'flatten_1',
                          'dense_1',
                          'dropout_2',
                          'dense_2'])
        # Check that the right types where selected.
        self.assertTrue(isinstance(self.loaded_network.layer_dict['conv2d_1'], keras_tensorflow_layers.KerasTensorFlowConv2D))
        self.assertTrue(isinstance(self.loaded_network.layer_dict['max_pooling2d_1'], keras_tensorflow_layers.KerasTensorFlowMaxPooling2D))
        self.assertTrue(isinstance(self.loaded_network.layer_dict['conv2d_2'], keras_tensorflow_layers.KerasTensorFlowConv2D))
        self.assertTrue(isinstance(self.loaded_network.layer_dict['dropout_1'], keras_tensorflow_layers.KerasTensorFlowDropout))
        self.assertTrue(isinstance(self.loaded_network.layer_dict['flatten_1'], keras_tensorflow_layers.KerasTensorFlowFlatten))
        self.assertTrue(isinstance(self.loaded_network.layer_dict['dense_1'], keras_tensorflow_layers.KerasTensorFlowDense))
        self.assertTrue(isinstance(self.loaded_network.layer_dict['dropout_2'], keras_tensorflow_layers.KerasTensorFlowDropout))
        self.assertTrue(isinstance(self.loaded_network.layer_dict['dense_2'], keras_tensorflow_layers.KerasTensorFlowDense))




    # Testing the layer properties.
    def test_input_shape(self):
        self.assertEqual((None, 13, 13, 32), self.loaded_network.layer_dict['conv2d_2'].input_shape)

    def test_output_shape(self):
        self.assertEqual((None, 11, 11, 32), self.loaded_network.layer_dict['conv2d_2'].output_shape)

    def test_num_parameters(self):
        self.assertEqual(9248, self.loaded_network.layer_dict['conv2d_2'].num_parameters)


    def test_weights(self):
        self.assertTrue(
            (self.loaded_network._model.get_layer('conv2d_2').get_weights()[0] ==
             self.loaded_network.layer_dict['conv2d_2'].weights).all()
        )

    def test_bias(self):
        # layer.get_weights() gives a list containing weights and bias.
        self.assertTrue(
            (self.loaded_network._model.get_layer('conv2d_2').get_weights()[1] ==
             self.loaded_network.layer_dict['conv2d_2'].bias).all()
        )

    def test_strides(self):
        self.assertEqual(self.loaded_network._model.get_layer('conv2d_2').strides, self.loaded_network.layer_dict['conv2d_2'].strides)
        self.assertEqual(self.loaded_network._model.get_layer('max_pooling2d_1').strides, self.loaded_network.layer_dict['max_pooling2d_1'].strides)
        with self.assertRaises(AttributeError):
            self.loaded_network.layer_dict['dense_1'].strides

    def test_padding(self):
        self.assertEqual(self.loaded_network._model.get_layer('conv2d_2').strides, self.loaded_network.layer_dict['conv2d_2'].strides)
        self.assertEqual(self.loaded_network._model.get_layer('max_pooling2d_1').strides, self.loaded_network.layer_dict['max_pooling2d_1'].strides)
        with self.assertRaises(AttributeError):
            self.loaded_network.layer_dict['dense_1'].padding


    def test_kernel_size(self):
        self.assertEqual(self.loaded_network._model.get_layer('conv2d_2').kernel_size, self.loaded_network.layer_dict['conv2d_2'].kernel_size)
        with self.assertRaises(AttributeError):
            self.loaded_network.layer_dict['dense_1'].kernel_size
        with self.assertRaises(AttributeError):
            self.loaded_network.layer_dict['max_pooling2d_1'].kernel_size

    def test_filters(self):
        self.assertEqual(32,
                         self.loaded_network.layer_dict['conv2d_2'].filters)
        with self.assertRaises(AttributeError):
            self.loaded_network.layer_dict['dense_1'].filters
        with self.assertRaises(AttributeError):
            self.loaded_network.layer_dict['max_pooling2d_1'].filters

    def test_pool_size(self):
        self.assertEqual(self.loaded_network._model.get_layer('max_pooling2d_1').pool_size, self.loaded_network.layer_dict['max_pooling2d_1'].pool_size)
        with self.assertRaises(AttributeError):
            self.loaded_network.layer_dict['dense_1'].pool_size
        with self.assertRaises(AttributeError):
            self.loaded_network.layer_dict['conv2d_2'].pool_size

    # Testing wrappers around layer properties.

    def test_get_layer_input_shape(self):
        self.assertEqual((None, 13, 13, 32), self.loaded_network.get_layer_input_shape('conv2d_2'))

    def test_get_layer_output_shape(self):
        self.assertEqual((None, 11, 11, 32), self.loaded_network.get_layer_output_shape('conv2d_2'))


    def test_get_layer_weights(self):
        # _model.get_weights() gives a list with the weights of each layer. "conv2d_2 is the third layer, hence at index 2.
        self.assertTrue(
            (self.loaded_network._model.get_weights()[2] ==
             self.loaded_network.get_layer_weights('conv2d_2')).all()
        )

class TestKerasTensorFlowParser(TestCase):
    """Test model parsing."""

    def tearDown(self):
        keras.backend.clear_session()

    def test_separate_activations(self):
        # Create a model with separate activation functions, to check if they will get merged.
        model = keras.models.Sequential()
        model.add(keras.layers.Convolution2D(32, (3, 3), input_shape=(28, 28, 1), activation='relu'))
        model.add(keras.layers.Dense(1024))
        model.add(keras.layers.Activation('sigmoid'))

        network = KerasTensorFlowNetwork(model=model)
        self.assertEqual(['conv2d_1',
                          'dense_1'], list(network.layer_dict.keys()))

        self.assertEqual(network.layer_dict['dense_1'].input, model.get_layer('dense_1').input)
        self.assertEqual(network.layer_dict['dense_1'].output, model.get_layer('activation_1').output)


    def test_missing_activation(self):
        # Create a model with missing activation function to check that that raises an error.
        model = keras.models.Sequential()
        model.add(keras.layers.Convolution2D(32, (3, 3), input_shape=(28, 28, 1)))
        model.add(keras.layers.Dense(1024))
        model.add(keras.layers.Activation('sigmoid'))
        with self.assertRaises(ParsingError):
            KerasTensorFlowNetwork(model=model)


    def test_double_activation_function(self):
        # Create a model with two consectutive activation functions to check that that raises an error.
        model = keras.models.Sequential()
        model.add(keras.layers.Convolution2D(32, (3, 3), input_shape=(28, 28, 1), activation='relu'))
        model.add(keras.layers.Dense(1024))
        model.add(keras.layers.Activation('sigmoid'))
        model.add(keras.layers.Activation('relu'))
        with self.assertRaises(ParsingError):
            KerasTensorFlowNetwork(model=model)<|MERGE_RESOLUTION|>--- conflicted
+++ resolved
@@ -1,4 +1,3 @@
-from __future__ import absolute_import
 from .conf import MODELS_DIRECTORY
 from unittest import TestCase
 import os
@@ -14,13 +13,8 @@
 # if __package__: from . import MODELS_DIRECTORY
 # else: from __init__ import MODELS_DIRECTORY
 
-<<<<<<< HEAD
 
-
-from network.keras_tensorflow import Network as  KerasTensorFlowNetwork
-=======
 from network.keras_tensorflow import Network as KerasTensorFlowNetwork
->>>>>>> b97d3a83
 from network.layers import keras_tensorflow_layers
 from network.exceptions import ParsingError
 
@@ -28,12 +22,9 @@
 
     @classmethod
     def setUpClass(cls):
-<<<<<<< HEAD
-        cls.loaded_network = KerasTensorFlowNetwork(model_file=os.path.join(MODELS_DIRECTORY, 'example_keras_mnist_model.h5'))
-=======
+
         model_file = os.path.join(MODELS_DIRECTORY, 'example_keras_mnist_model.h5')
         cls.loaded_network = KerasTensorFlowNetwork(model_file=model_file)
->>>>>>> b97d3a83
         cls.data = mnist.load_data()[1][0]
 
     @classmethod
