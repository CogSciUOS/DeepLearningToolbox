import math
import numpy as np

from PyQt5.QtCore import Qt, QPoint, QRect, pyqtSignal
from PyQt5.QtGui import QPainter, QImage, QPen, QColor, QBrush
from PyQt5.QtWidgets import QWidget

# FIXME[todo]: improve the display of the activations: check that the
# space is used not only in a good, but in an optimal way. Check that
# the aspect ratio is correct. Make it configurable to allow for
# explicitly setting different aspects of display.

# FIXME[todo]: we may display positive and negative activation in a
# two-color scheme.


class QActivationView(QWidget):
    '''A widget to diplay the activations of a given layer in a
    network. Currently there are two types of layers that are
    supported: (two-dimensional) convolutional layers and dense
    (=fully connected) layers.

    The ``QActivationView`` widget allows to select an individual unit in
    the network layer by a single mouse click (this will either select
    a single unit in a dense layer, or a channel in a convolutional
    layer). The selection can be moved with the cursor keys and the
    unit can be deselected by hitting escape. The widget will signal
    such a (de)selection by emitting the 'selected' signal.

    The ``QActivationView`` will try to make good use of the available
    space by arranging and scaling the units. However, the current
    implementation is still suboptimal and may be improved to allow
    for further configuration.
<<<<<<< HEAD

    Attributes
    -----------
    _activation :   np.ndarray
                    The activation values to be displayed in this activation
                    view. None means that no activation is assigned to this
                    QActivationView and will result in an empty widget.

    _padding    :   int
                    Padding between the individual units in this
                    QActivationView.

    _selectedUnit   :   int
                        The currently selected unit. The value None means that
                        no unit is currently selected.

    _isConvolution  :   bool
                        A flag indicating if the current QActivationView is
                        currently in convolution mode (True) or not (False).

    _selected       :   PyQt5.QtCore.pyqtSignal
                        A signal emitted whenever a unit is (de)selected in this
                        ``QActivationView``. This will be an int (the index of
                        the selected unit) or None (if no unit is selected). We
                        have to use object not int here to allow for None
                        values.
    '''

    _activation: np.ndarray = None

    _padding: int = 2

    _selectedUnit: int = None

    _isConvolution: bool = False

    _selected = pyqtSignal(object)

    def on_unit_selected(self, callback):
        self._selected.connect(callback)

    def __init__(self, parent: QWidget=None):
=======
    """

    activation : np.ndarray = None
    """The activation values to be displayed in this activation view. None
    means that no activation is assigned to this QActivationView and
    will result in an empty widget.
    """

    padding : int = 2
    """Padding between the individual units in this QActivationView.
    """

    selectedUnit : int = None
    """The currently selected unit. The value None means that no unit is
    currently selected.
    """

    _isConvolution : bool = False
    """A flag indicating if the current QActivationView is currently in
    convolution mode (True) or not (False).
    """

    selected = pyqtSignal(object)
    """A signal emitted whenever a unit is (de)selected in this
    QActivationView. This will be an int (the index of the selected
    unit) or None (if no unit is selected). We have to use object not
    int here to allow for None values.
    """


    def __init__(self, parent : QWidget = None):
>>>>>>> 34bb8e87
        '''Initialization of the QMatrixView.

        Parameters
        -----------
        parent  :   QtWidget
                    Parent widget (passed to super)
        '''
        super().__init__(parent)

        self._selectedUnit = None

        # By default, a QWidget does not accept the keyboard focus, so
        # we need to enable it explicitly: Qt.StrongFocus means to
        # get focus by 'Tab' key as well as by mouse click.
        self.setFocusPolicy(Qt.StrongFocus)

    def setActivation(self, activation: np.ndarray) -> None:
        '''Set the activations to be displayed in this QActivationView.
        Currently there are two possible types of activations that are
        supported by this widget: 1D, and 2D convolutional.

        Parameters
        -----------
        activation  :   np.ndarray
                        Either a 1D or a 3D array. The latter one will be
                        displayed in the convolutional mode. The activation
                        values are expected to be float values. For display they
                        will be scaled and converted to 8-bit integers.
        '''

        if activation is not None:
            assert activation.dtype == np.float32, 'Activations must be floats.'
            assert activation.ndim in {1, 3}, 'Unexpected shape {}'.format(activation.shape)
        old_shape = None if self._activation is None else self._activation.shape
        self._activation = activation

        if self._activation is not None:
            self._isConvolution = (self._activation.ndim == 3)

            # normalization (values should be between 0 and 1)
            min_value = self._activation.min()
            max_value = self._activation.max()
            value_range = max_value - min_value
            self._activation = (self._activation - min_value)
            if value_range > 0:
                self._activation = self._activation / value_range

            if self._isConvolution:
                # for convolution we want activtation to be of shape
                # (output_channels, width, height) but it comes in
                # (width, height, output_channels)
                self._activation = self._activation.transpose([2, 0, 1])

            # change dtype to uint8
            self._activation = np.ascontiguousarray(
                self._activation * 255, np.uint8
            )

        # unset selected entry if shape changed
        if self._activation is None or old_shape != self._activation.shape:
            self.selectUnit()
        else:
<<<<<<< HEAD
            self._selected.emit(self._selectedUnit)
=======
            self.selected.emit(self.selectedUnit)
>>>>>>> 34bb8e87

        self._computeGeometry()
        self.update()

    def selectUnit(self, unit: int=None):
        '''(De)select a unit in this QActivationView.

        Parameters
        -----------
        unit    :   int
                    index of the unit in the layer

<<<<<<< HEAD
        '''
        if self._activation is None:
=======
        Arguments
        =========
        unit:

        """
        if self.activation is None:
>>>>>>> 34bb8e87
            unit = None
        elif unit is not None and (unit < 0 or unit >= self._activation.shape[0]):
            unit = None
        if self._selectedUnit != unit:
            self._selectedUnit = unit
            self._selected.emit(self._selectedUnit)
            self.update()

    def getUnitActivation(self, unit: int=None) -> np.ndarray:
        '''Get the activation mask for a given unit.

        Parameters
        -----------
        unit    :   int
                    The unit/channel index to get the activation from

        Returns
        -------
        np.ndarray or np.uint8
                The scalar unit activation for dense layers or the array of
                activations (the channel) for 2d conv layers

        '''
        if self._activation is None or unit is None or not self._isConvolution:
            return None
        else:
            if unit is None:
                unit = self._selectedUnit
            return self._activation[unit]

    def _computeGeometry(self):
        if self._activation is None:
            self.rows = None
            self.columns = None
            self.unitWidth = None
            self.unitHeight = None
        else:
            # In case of a convolutional layer, the axes of activation are:
            # (width, height, output_channels)
            # For fully connected (i.e., dense) layers, the axes are:
            # (units,)
            activation = self._activation
            n = activation.shape[0]
            self._isConvolution = (activation.ndim == 3)
            if self._isConvolution:
<<<<<<< HEAD
                unitRatio = activation.shape[1] / activation.shape[2]
=======
                # unitRatio = width/height
                unitRatio = self.activation.shape[2]/self.activation.shape[1]
>>>>>>> 34bb8e87
            else:
                unitRatio = 1

            # FIXME: implement better computation!
            # - allow for rectangular (i.e. non-quadratic) widget size
            # - allow for rectangular (i.e. non-quadratic) convolution filters
            # and maintain aspect ratio ...

            unitSize = (self.width() * self.height()) / n

            unitHeight = math.floor(math.sqrt(unitSize / unitRatio))
            self.rows = math.ceil(self.height() / unitHeight)
            self.unitHeight = math.floor(self.height() / self.rows)

            unitWidth = math.floor(unitRatio * self.unitHeight)
            self.columns = math.ceil(self.width() / unitWidth)
            self.unitWidth = math.floor(self.width() / self.columns)

    def paintEvent(self, event):
        '''Process the paint event by repainting this Widget.

        Parameters
        -----------
        event : QPaintEvent
        '''
        qp = QPainter()
        qp.begin(self)
        if self._activation is None:
            self._drawNone(qp)
        elif self._isConvolution:
            self._drawConvolution(qp)
        else:
            self._drawDense(qp)
        if self._selectedUnit is not None:
            self._drawSelection(qp)

        qp.end()

    def _getUnitRect(self, unit: int, padding: int=None):
        '''Get the rectangle (screen position and size) occupied by the given
        unit.

        Parameters
        ----------
        unit    :   index of the unit of interest
        padding :   padding of the unit.  If None is given, standard padding
                    value of this QActivationView will be used.

        Returns
        -------
        QRect
            The rectangle occupied by the unie
        '''
        if padding is None:
            padding = self._padding
        return QRect(self.unitWidth * (unit % self.columns) + padding,
                     self.unitHeight * (unit // self.columns) + padding,
                     self.unitWidth - 2 * padding,
                     self.unitHeight - 2 * padding)

    def _unitAtPosition(self, position: QPoint):
        '''Compute the entry corresponding to some point in this widget.

        Parameters
        ----------
        position    :   QPoint
                        The position of the point in question (in Widget
                        coordinates).

        Returns
        -------
        int
            The unit occupying that position or ``None`` if no entry corresponds
            to that position.
        '''

        if self._activation is None:
            return None
        unit = ((position.y() // self.unitHeight) * self.columns +
                (position.x() // self.unitWidth))
        if unit >= self._activation.shape[0]:
            # selected something which may be on the grid, but where there's no
            # unit anymore
            unit = None
        return unit

    def _drawConvolution(self, qp):
        '''Draw activation values for a convolutional layer in the form of
        ``QImage``s.

        Parameters
        ----------
        qp : QPainter
        '''
        # image size: filter size (or a single pixel per neuron)
<<<<<<< HEAD
        map_width, map_height = self._activation.shape[1:3]
=======
        map_height, map_width = self.activation.shape[1:3]
>>>>>>> 34bb8e87

        for unit in range(self._activation.shape[0]):
            image = QImage(self._activation[unit],
                           map_width, map_height,
                           map_width,
                           QImage.Format_Grayscale8)
            qp.drawImage(self._getUnitRect(unit), image)

    def _drawDense(self, qp):
        '''Draw activation values for a dense layer in the form of rectangles.

        Parameters
        ----------
        qp : QPainter
        '''
        for unit, value in enumerate(self._activation):
            qp.fillRect(self._getUnitRect(unit),
                        QBrush(QColor(value, value, value)))

    def _drawSelection(self, qp):
        '''Mark the currently selected unit in the painter.

        Parameters
        ----------
        qp : QPainter
        '''
        pen_width = 4
        pen_color = Qt.red
        pen = QPen(pen_color)
        pen.setWidth(pen_width)
        qp.setPen(pen)
        qp.drawRect(self._getUnitRect(self._selectedUnit, 0))

    def _drawNone(self, qp):
        '''Draw a view when no activation values are available.

        Parameters
        ----------
        qp : QPainter
        '''
        qp.drawText(self.rect(), Qt.AlignCenter, 'No data!')

    def resizeEvent(self, event):
        '''Adapt to a change in size. The behavior dependes on the zoom policy.
        This event handler is called after the Widget has been resized.
        providing the new .size() and the old .oldSize().

        Parameters
        ----------
        event : QResizeEvent

        '''
        self._computeGeometry()
        self.update()

    def mousePressEvent(self, event):
        '''Process mouse event.

        Parameters
        ----------
        event : QMouseEvent
        '''
        self.selectUnit(self._unitAtPosition(event.pos()))

    def mouseReleaseEvent(self, event):
        '''Process mouse event.

        Parameters
        ----------
        event : QMouseEvent
        '''
        # As we implement .mouseDoubleClickEvent(), we
        # also provide stubs for the other mouse events to not confuse
        # other widgets.
        pass

    def mouseDoubleClickEvent(self, event):
        '''Process a double click. We use double click to select a
        matrix entry.

        Parameters
        ----------
        event : QMouseEvent
        '''
        self.selectUnit(self._unitAtPosition(event.pos()))

    def keyPressEvent(self, event):
        '''Process special keys for this widget.  Allow moving selected entry
        using the cursor keys. Deselect unit using the Escape key.

        Parameters
        ----------
        event : QKeyEvent

        '''
        key = event.key()
        # Space will toggle display of tooltips
        if key == Qt.Key_Space:
            self.setToolTip(not self.toolTipActive)
        # Arrow keyes will move the selected entry
        elif self._selectedUnit is not None:
            row = self._selectedUnit % self.columns
            col = self._selectedUnit // self.columns
            if key == Qt.Key_Left:
                self.selectUnit(self._selectedUnit-1)
            elif key == Qt.Key_Up:
                self.selectUnit(self._selectedUnit-self.columns)
            elif key == Qt.Key_Right:
                self.selectUnit(self._selectedUnit+1)
            elif key == Qt.Key_Down:
                self.selectUnit(self._selectedUnit+self.columns)
            elif key == Qt.Key_Escape:
                self.selectUnit(None)
            else:
                event.ignore()
        else:
            event.ignore()<|MERGE_RESOLUTION|>--- conflicted
+++ resolved
@@ -31,7 +31,6 @@
     space by arranging and scaling the units. However, the current
     implementation is still suboptimal and may be improved to allow
     for further configuration.
-<<<<<<< HEAD
 
     Attributes
     -----------
@@ -74,39 +73,6 @@
         self._selected.connect(callback)
 
     def __init__(self, parent: QWidget=None):
-=======
-    """
-
-    activation : np.ndarray = None
-    """The activation values to be displayed in this activation view. None
-    means that no activation is assigned to this QActivationView and
-    will result in an empty widget.
-    """
-
-    padding : int = 2
-    """Padding between the individual units in this QActivationView.
-    """
-
-    selectedUnit : int = None
-    """The currently selected unit. The value None means that no unit is
-    currently selected.
-    """
-
-    _isConvolution : bool = False
-    """A flag indicating if the current QActivationView is currently in
-    convolution mode (True) or not (False).
-    """
-
-    selected = pyqtSignal(object)
-    """A signal emitted whenever a unit is (de)selected in this
-    QActivationView. This will be an int (the index of the selected
-    unit) or None (if no unit is selected). We have to use object not
-    int here to allow for None values.
-    """
-
-
-    def __init__(self, parent : QWidget = None):
->>>>>>> 34bb8e87
         '''Initialization of the QMatrixView.
 
         Parameters
@@ -169,11 +135,7 @@
         if self._activation is None or old_shape != self._activation.shape:
             self.selectUnit()
         else:
-<<<<<<< HEAD
             self._selected.emit(self._selectedUnit)
-=======
-            self.selected.emit(self.selectedUnit)
->>>>>>> 34bb8e87
 
         self._computeGeometry()
         self.update()
@@ -186,17 +148,8 @@
         unit    :   int
                     index of the unit in the layer
 
-<<<<<<< HEAD
         '''
         if self._activation is None:
-=======
-        Arguments
-        =========
-        unit:
-
-        """
-        if self.activation is None:
->>>>>>> 34bb8e87
             unit = None
         elif unit is not None and (unit < 0 or unit >= self._activation.shape[0]):
             unit = None
@@ -242,12 +195,8 @@
             n = activation.shape[0]
             self._isConvolution = (activation.ndim == 3)
             if self._isConvolution:
-<<<<<<< HEAD
-                unitRatio = activation.shape[1] / activation.shape[2]
-=======
+                unitRatio = activation.shape[2] / activation.shape[1]
                 # unitRatio = width/height
-                unitRatio = self.activation.shape[2]/self.activation.shape[1]
->>>>>>> 34bb8e87
             else:
                 unitRatio = 1
 
@@ -343,11 +292,7 @@
         qp : QPainter
         '''
         # image size: filter size (or a single pixel per neuron)
-<<<<<<< HEAD
-        map_width, map_height = self._activation.shape[1:3]
-=======
-        map_height, map_width = self.activation.shape[1:3]
->>>>>>> 34bb8e87
+        map_height, map_width = self._activation.shape[1:3]
 
         for unit in range(self._activation.shape[0]):
             image = QImage(self._activation[unit],
